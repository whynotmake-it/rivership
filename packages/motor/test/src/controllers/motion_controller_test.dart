// ignore_for_file: deprecated_member_use_from_same_package, unawaited_futures

import 'dart:async';

import 'package:flutter/scheduler.dart';
import 'package:flutter/widgets.dart';
import 'package:flutter_test/flutter_test.dart';
import 'package:mocktail/mocktail.dart';
import 'package:motor/motor.dart';
import 'package:motor/src/extensions/spring_description_extension.dart';

import '../util.dart';

class _MockTickerProvider extends Mock implements TickerProvider {}

class _MockTicker extends Mock implements Ticker {
  @override
  String toString({bool debugIncludeStack = false}) {
    return 'MockTicker';
  }
}

void main() {
  group('MotionController', () {
    setUp(TestWidgetsFlutterBinding.ensureInitialized);

    const motion = CupertinoMotion.smooth();
    const converter = OffsetMotionConverter();

    testWidgets('creates with initial value', (tester) async {
      final controller = MotionController<Offset>(
        motion: motion,
        vsync: tester,
        converter: converter,
        initialValue: Offset.zero,
      );
      addTearDown(controller.dispose);
      expect(controller.value, equals(Offset.zero));
      expect(controller.velocity, equals(Offset.zero));
    });

    testWidgets('updates motion style', (tester) async {
      final controller = MotionController<Offset>(
        motion: motion,
        vsync: tester,
        converter: converter,
        initialValue: Offset.zero,
      );
<<<<<<< HEAD
      final newSpring = SpringDescriptionExtension.withDurationAndBounce(
=======
      addTearDown(controller.dispose);
      final newSpring = SpringDescription.withDurationAndBounce(
>>>>>>> 7228aad9
        duration: const Duration(milliseconds: 100),
      );
      controller.motion = SpringMotion(newSpring);
      expect(controller.motion, isA<SpringMotion>());
      expect(
        (controller.motion as SpringMotion).description,
        equals(newSpring),
      );
    });

    testWidgets('creates a single ticker', (tester) async {
      final mockTickerProvider = _MockTickerProvider();
      final mockTicker = _MockTicker();
      when(() => mockTickerProvider.createTicker(any())).thenAnswer((_) {
        return mockTicker;
      });
      final controller = MotionController<Offset>(
        motion: motion,
        vsync: mockTickerProvider,
        converter: converter,
        initialValue: Offset.zero,
      );
      addTearDown(controller.dispose);

      verify(() => mockTickerProvider.createTicker(any())).called(1);
    });

    group('.animateTo', () {
      late MotionController<Offset> controller;
      tearDown(() {
        controller.dispose();
      });

      testWidgets('animates to target value', (tester) async {
        controller = MotionController<Offset>(
          motion: motion,
          vsync: tester,
          converter: converter,
          initialValue: Offset.zero,
        );
        expect(controller.status, equals(AnimationStatus.dismissed));
        final future = controller.animateTo(const Offset(0.5, 0.5));

        await tester.pump();
        expect(controller.status, equals(AnimationStatus.forward));

        expect(future, isA<TickerFuture>());
        expect(controller.value, equals(Offset.zero));

        await tester.pump(const Duration(milliseconds: 100));
        expect(controller.value.dx, greaterThan(0.0));
        expect(controller.value.dx, lessThan(0.5));
        expect(controller.value.dy, greaterThan(0.0));
        expect(controller.value.dy, lessThan(0.5));

        await tester.pumpAndSettle();

        expect(controller.status, equals(AnimationStatus.completed));

        expect(controller.value.dx, moreOrLessEquals(0.5, epsilon: error));
        expect(controller.value.dy, moreOrLessEquals(0.5, epsilon: error));
      });

      testWidgets('animates with initial velocity', (tester) async {
        controller = MotionController<Offset>(
          motion: motion,
          vsync: tester,
          converter: converter,
          initialValue: Offset.zero,
        )..animateTo(const Offset(0.5, 0.5), withVelocity: const Offset(2, 2));
        await tester.pump();

        final initialVelocity = controller.velocity;
        expect(initialVelocity.dx, moreOrLessEquals(2, epsilon: error));
        expect(initialVelocity.dy, moreOrLessEquals(2, epsilon: error));
        await tester.pumpAndSettle();
      });

      testWidgets('completes immediately if target is within tolerance',
          (tester) async {
        controller = MotionController<Offset>(
          motion: motion,
          vsync: tester,
          converter: converter,
          initialValue: const Offset(0.5, 0.5),
        )..animateTo(
            Offset(
              0.5 + motion.tolerance.distance / 2,
              0.5 + motion.tolerance.distance / 2,
            ),
          );
        final pumps = await tester.pumpAndSettle();

        expect(pumps, 1);
      });

      testWidgets('animates only changed dimension', (tester) async {
        controller = MotionController<Offset>(
          motion: motion,
          vsync: tester,
          converter: converter,
          initialValue: const Offset(0.5, 0.5),
        );
        expect(controller.value, equals(const Offset(0.5, 0.5)));

        // Only animate x
        unawaited(controller.animateTo(const Offset(0.8, 0.5)));
        await tester.pump();
        expect(controller.value.dx, equals(0.5));
        expect(controller.value.dy, equals(0.5));
        await tester.pumpAndSettle();
        expect(controller.value.dx, moreOrLessEquals(0.8, epsilon: error));
        expect(controller.value.dy, moreOrLessEquals(0.5, epsilon: error));

        // Only animate y
        unawaited(controller.animateTo(const Offset(0.8, 0.8)));
        await tester.pump();
        expect(controller.value.dx, moreOrLessEquals(0.8, epsilon: error));
        expect(controller.value.dy, equals(0.5));
        await tester.pumpAndSettle();
        expect(controller.value.dx, moreOrLessEquals(0.8, epsilon: error));
        expect(controller.value.dy, moreOrLessEquals(0.8, epsilon: error));
      });

      testWidgets('maintains velocity between animations', (tester) async {
        controller = MotionController<Offset>(
          motion: motion,
          vsync: tester,
          converter: converter,
          initialValue: Offset.zero,
        )..animateTo(const Offset(1, 1));
        await tester.pump(const Duration(milliseconds: 50));
        final midwayVelocity = controller.velocity;

        unawaited(controller.animateTo(const Offset(0.5, 0.5)));

        await tester.pump();
        expect(
          controller.velocity.dx,
          moreOrLessEquals(midwayVelocity.dx, epsilon: error),
        );
        expect(
          controller.velocity.dy,
          moreOrLessEquals(midwayVelocity.dy, epsilon: error),
        );
        await tester.pumpAndSettle();
      });

      // regression: https://github.com/whynotmake-it/rivership/issues/76
      testWidgets(
          'animates with from parameter correctly when x values are identical',
          (tester) async {
        controller = MotionController<Offset>(
          motion: motion,
          vsync: tester,
          converter: converter,
          initialValue: Offset.zero,
        );

        // Track actual values during animation to debug
        final values = <Offset>[];
        controller.addListener(() {
          values.add(controller.value);
        });

        // Use the exact values from the bug report
        unawaited(
          controller.animateTo(
            const Offset(100, 400), // Same x as from value
            from: const Offset(100, 100),
          ),
        );

        await tester.pump();

        // Check first value after animation starts
        expect(values.isNotEmpty, isTrue);
        expect(values.first.dx, equals(100));
        expect(values.first.dy, equals(100));

        // Check intermediate values
        await tester.pump(const Duration(milliseconds: 100));
        expect(controller.value.dx, equals(100));
        expect(controller.value.dy, inExclusiveRange(100, 400));

        await tester.pumpAndSettle();
        expect(controller.value.dx, equals(100));
        expect(controller.value.dy, moreOrLessEquals(400, epsilon: error));

        // Check all recorded values to ensure x stayed at 100
        for (final recordedValue in values) {
          expect(
            recordedValue.dx,
            equals(100),
            reason: 'x changed from 100 during animation',
          );
        }
      });

      // regression: https://github.com/whynotmake-it/rivership/issues/76
      testWidgets(
          'animates with from parameter correctly when y values are identical',
          (tester) async {
        controller = MotionController<Offset>(
          motion: motion,
          vsync: tester,
          converter: converter,
          initialValue: Offset.zero,
        );

        // Track actual values during animation to debug
        final values = <Offset>[];
        controller.addListener(() {
          values.add(controller.value);
        });

        // Use the exact values from the bug report
        unawaited(
          controller.animateTo(
            const Offset(400, 100), // Same y as from value
            from: const Offset(100, 100),
          ),
        );

        await tester.pump();

        // Check first value after animation starts
        expect(values.isNotEmpty, isTrue);
        expect(values.first.dx, equals(100));
        expect(values.first.dy, equals(100));

        // Check intermediate values
        await tester.pump(const Duration(milliseconds: 100));
        expect(controller.value.dx, inExclusiveRange(100, 400));
        expect(controller.value.dy, equals(100));

        await tester.pumpAndSettle();
        expect(controller.value.dx, moreOrLessEquals(400, epsilon: error));
        expect(controller.value.dy, equals(100));

        // Check all recorded values to ensure y stayed at 100
        for (final recordedValue in values) {
          expect(
            recordedValue.dy,
            equals(100),
            reason: 'y changed from 100 during animation',
          );
        }
      });
    });

    group('.motion', () {
      late MotionController<Offset> controller;
      tearDown(() {
        controller.dispose();
      });

      testWidgets('redirects simulation', (tester) async {
        controller = MotionController<Offset>(
          motion: motion,
          vsync: tester,
          converter: converter,
          initialValue: Offset.zero,
        )..animateTo(const Offset(1, 1));
        await tester.pump();

        final newSpring = SpringDescriptionExtension.withDurationAndBounce(
          duration: const Duration(milliseconds: 100),
        );

        controller.motion = SpringMotion(newSpring);

        expect(controller.motion, isA<SpringMotion>());
        expect(
          (controller.motion as SpringMotion).description,
          equals(newSpring),
        );
        expect(controller.isAnimating, isTrue);
        await tester.pumpAndSettle();
      });
    });

    group('.stop', () {
      late MotionController<Offset> controller;
      tearDown(() {
        controller.dispose();
      });

      testWidgets('stop settles animation by default', (tester) async {
        controller = MotionController<Offset>(
          motion: motion,
          vsync: tester,
          converter: converter,
          initialValue: Offset.zero,
        )..animateTo(const Offset(1, 1));
        await tester.pump();
        await tester.pump(const Duration(milliseconds: 40));
        expect(controller.isAnimating, isTrue);

        unawaited(controller.stop());

        final valueAfterStop = controller.value;
        expect(controller.isAnimating, isTrue);

        final pumps = await tester.pumpAndSettle();
        expect(controller.isAnimating, isFalse);
        expect(pumps, greaterThan(1));
        expect(
          controller.value.dx,
          moreOrLessEquals(valueAfterStop.dx, epsilon: error),
        );
        expect(
          controller.value.dy,
          moreOrLessEquals(valueAfterStop.dy, epsilon: error),
        );
      });

      testWidgets('stops animation if canceled is true', (tester) async {
        controller = MotionController<Offset>(
          motion: motion,
          vsync: tester,
          converter: converter,
          initialValue: Offset.zero,
        )..animateTo(const Offset(1, 1));
        await tester.pump();
        expect(controller.isAnimating, isTrue);

        unawaited(controller.stop(canceled: true));
        expect(controller.isAnimating, isFalse);
        final valueAfterStop = controller.value;

        await tester.pump(const Duration(milliseconds: 100));
        expect(controller.value, equals(valueAfterStop));
      });
    });

    group('.resync', () {
      late MotionController<Offset> controller;
      tearDown(() {
        controller.dispose();
      });

      testWidgets('resyncs the controller', (tester) async {
        final mockTickerProvider = _MockTickerProvider();
        final mockTicker = _MockTicker();

        when(() => mockTickerProvider.createTicker(any())).thenAnswer(
          (_) => mockTicker,
        );

        controller = MotionController<Offset>(
          motion: motion,
          vsync: mockTickerProvider,
          converter: converter,
          initialValue: Offset.zero,
        );

        verify(() => mockTickerProvider.createTicker(any()));

        controller.resync(mockTickerProvider);
        verify(() => mockTickerProvider.createTicker(any()));
        verify(() => mockTicker.absorbTicker(mockTicker));
      });
    });

    group('.status', () {
      late MotionController<Offset> controller;
      tearDown(() {
        controller.dispose();
      });

      testWidgets('is .dismissed initially', (tester) async {
        controller = MotionController<Offset>(
          motion: motion,
          vsync: tester,
          converter: converter,
          initialValue: Offset.zero,
        );
        expect(controller.status, equals(AnimationStatus.dismissed));
      });

      testWidgets('is forward when animating to larger values', (tester) async {
        controller = MotionController(
          motion: motion,
          vsync: tester,
          converter: converter,
          initialValue: Offset.zero,
        );

        unawaited(controller.animateTo(const Offset(1, 1)));
        await tester.pump();
        expect(controller.status, equals(AnimationStatus.forward));
        await tester.pumpAndSettle();
        expect(controller.status, equals(AnimationStatus.completed));
      });

      testWidgets('is forward when animating to smaller values',
          (tester) async {
        controller = MotionController<Offset>(
          motion: motion,
          vsync: tester,
          converter: converter,
          initialValue: const Offset(1, 1),
        );

        unawaited(controller.animateTo(Offset.zero));
        await tester.pump();
        expect(controller.status, equals(AnimationStatus.forward));
        await tester.pumpAndSettle();
        expect(controller.status, equals(AnimationStatus.completed));
      });

      testWidgets('is dismissed when back at initial value', (tester) async {
        controller = MotionController<Offset>(
          motion: motion,
          vsync: tester,
          converter: converter,
          initialValue: Offset.zero,
        );

        unawaited(controller.animateTo(const Offset(1, 1)));
        await tester.pump();
        expect(controller.status, equals(AnimationStatus.forward));
        await tester.pumpAndSettle();
        expect(controller.status, equals(AnimationStatus.completed));

        unawaited(controller.animateTo(Offset.zero));
        await tester.pump();
        expect(controller.status, equals(AnimationStatus.forward));
        await tester.pumpAndSettle();
        expect(controller.status, equals(AnimationStatus.dismissed));
      });
    });

    group('.converter', () {
      late MotionController<EdgeInsetsGeometry> controller;
      tearDown(() {
        controller.dispose();
      });

      testWidgets('will throw in constructor if value type does not match',
          (tester) async {
        const converter = EdgeInsetsMotionConverter();

        void initializeController() {
          controller = MotionController<EdgeInsetsGeometry>(
            motion: const CupertinoMotion.smooth(),
            vsync: tester,
            initialValue: EdgeInsetsDirectional.zero,
            converter: converter,
          );
        }

        expect(initializeController, throwsA(isA<TypeError>()));

        controller = MotionController<EdgeInsetsGeometry>(
          motion: const CupertinoMotion.smooth(),
          vsync: tester,
          initialValue: EdgeInsets.zero,
          converter: converter,
        );
      });

      testWidgets('will throw in setter if value type does not match',
          (tester) async {
        const converter = EdgeInsetsMotionConverter();
        controller = MotionController<EdgeInsetsGeometry>(
          motion: const CupertinoMotion.smooth(),
          vsync: tester,
          initialValue: EdgeInsets.zero,
          converter: converter,
        );

        void setValue() {
          controller.value = EdgeInsetsDirectional.zero;
        }

        expect(setValue, throwsA(isA<TypeError>()));
      });

      testWidgets('will throw in animateTo if value type does not match',
          (tester) async {
        const converter = EdgeInsetsMotionConverter();
        controller = MotionController<EdgeInsetsGeometry>(
          motion: const CupertinoMotion.smooth(),
          vsync: tester,
          initialValue: EdgeInsets.zero,
          converter: converter,
        );

        void animate() {
          controller.animateTo(EdgeInsetsDirectional.zero);
        }

        expect(animate, throwsA(isA<TypeError>()));
      });

      testWidgets('can be swapped mid animation', (tester) async {
        const converterA = EdgeInsetsMotionConverter();
        const converterB = EdgeInsetsDirectionalMotionConverter();
        controller = MotionController<EdgeInsetsGeometry>(
          motion: const CupertinoMotion.smooth(),
          vsync: tester,
          initialValue: EdgeInsets.zero,
          converter: converterA,
        );

        addTearDown(controller.dispose);

        controller.animateTo(const EdgeInsets.all(100)).ignore();

        await tester.pump();
        await tester.pump(const Duration(milliseconds: 100));

        expect(controller.value.horizontal, greaterThan(0));

        controller.converter = converterB;
        controller.animateTo(EdgeInsetsDirectional.zero).ignore();

        await tester.pump();

        await tester.pumpAndSettle();

        expect(controller.value, isA<EdgeInsetsDirectional>());
        expect(
          controller.value.horizontal,
          moreOrLessEquals(0, epsilon: error),
        );
        expect(
          controller.value.vertical,
          moreOrLessEquals(0, epsilon: error),
        );
      });
    });
  });

  group('BoundedMotionController', () {
    setUp(TestWidgetsFlutterBinding.ensureInitialized);

    late BoundedMotionController<Offset> controller;
    const motion = CupertinoMotion.smooth();
    const converter = OffsetMotionConverter();

    tearDown(() {
      controller.dispose();
    });

    testWidgets('creates with default bounds', (tester) async {
      controller = BoundedMotionController<Offset>(
        motion: motion,
        vsync: tester,
        converter: converter,
        initialValue: Offset.zero,
        lowerBound: Offset.zero,
        upperBound: const Offset(1, 1),
      );
      expect(controller.lowerBound, equals(Offset.zero));
      expect(controller.upperBound, equals(const Offset(1, 1)));
      expect(controller.value, equals(Offset.zero));
      expect(controller.velocity, equals(Offset.zero));
    });

    testWidgets('clamps value within bounds', (tester) async {
      controller = BoundedMotionController<Offset>(
        motion: motion,
        vsync: tester,
        converter: converter,
        initialValue: Offset.zero,
        lowerBound: Offset.zero,
        upperBound: const Offset(1, 1),
      );
      expect(controller.value, equals(Offset.zero));
      controller.value = const Offset(2, 2);
      expect(controller.value, equals(const Offset(1, 1)));

      controller.value = const Offset(-1, -1);
      expect(controller.value, equals(Offset.zero));
    });

    group('.forward', () {
      testWidgets('animates to upper bound', (tester) async {
        controller = BoundedMotionController<Offset>(
          motion: motion,
          vsync: tester,
          converter: converter,
          initialValue: Offset.zero,
          lowerBound: Offset.zero,
          upperBound: const Offset(1, 1),
        );
        final future = controller.forward();

        await tester.pump();
        expect(future, isA<TickerFuture>());
        expect(controller.value, equals(Offset.zero));

        await tester.pump(const Duration(milliseconds: 100));
        expect(controller.value.dx, greaterThan(0.0));
        expect(controller.value.dx, lessThan(0.4));
        expect(controller.value.dy, greaterThan(0.0));
        expect(controller.value.dy, lessThan(0.4));

        await tester.pumpAndSettle();
        expect(controller.value.dx, moreOrLessEquals(1, epsilon: error));
        expect(controller.value.dy, moreOrLessEquals(1, epsilon: error));
      });

      testWidgets('will overshoot', (tester) async {
        var overshot = false;
        controller = BoundedMotionController<Offset>(
          motion: const CupertinoMotion.bouncy(),
          vsync: tester,
          converter: converter,
          initialValue: Offset.zero,
          lowerBound: Offset.zero,
          upperBound: const Offset(1, 1),
        );

        controller
          ..addListener(() {
            if (controller.value.dx > 1.0 || controller.value.dy > 1.0) {
              overshot = true;
            }
          })
          ..forward();

        await tester.pumpAndSettle();

        expect(overshot, isTrue);
        expect(controller.value.dx, closeTo(1, motion.tolerance.distance));
        expect(controller.value.dy, closeTo(1, motion.tolerance.distance));
      });
    });

    group('.reverse', () {
      testWidgets('animates to lower bound', (tester) async {
        controller = BoundedMotionController<Offset>(
          motion: motion,
          vsync: tester,
          converter: converter,
          initialValue: const Offset(1, 1),
          lowerBound: Offset.zero,
          upperBound: const Offset(1, 1),
        );
        final future = controller.reverse();

        await tester.pump();
        expect(future, isA<TickerFuture>());
        expect(controller.value, equals(const Offset(1, 1)));

        await tester.pump(const Duration(milliseconds: 100));
        expect(controller.value.dx, lessThan(1.0));
        expect(controller.value.dx, greaterThan(0.6));
        expect(controller.value.dy, lessThan(1.0));
        expect(controller.value.dy, greaterThan(0.6));

        await tester.pumpAndSettle();
        expect(controller.value.dx, moreOrLessEquals(0, epsilon: error));
        expect(controller.value.dy, moreOrLessEquals(0, epsilon: error));
      });

      testWidgets('will overshoot', (tester) async {
        var overshot = false;
        controller = BoundedMotionController<Offset>(
          motion: const CupertinoMotion.bouncy(),
          vsync: tester,
          converter: converter,
          initialValue: const Offset(1, 1),
          lowerBound: Offset.zero,
          upperBound: const Offset(1, 1),
        );

        controller
          ..addListener(() {
            if (controller.value.dx < 0.0 || controller.value.dy < 0.0) {
              overshot = true;
            }
          })
          ..reverse();

        await tester.pumpAndSettle();

        expect(overshot, isTrue);
        expect(controller.value.dx, closeTo(0, motion.tolerance.distance));
        expect(controller.value.dy, closeTo(0, motion.tolerance.distance));
      });
    });

    group('.status', () {
      testWidgets('is .dismissed initially', (tester) async {
        controller = BoundedMotionController<Offset>(
          motion: motion,
          vsync: tester,
          converter: converter,
          initialValue: Offset.zero,
          lowerBound: Offset.zero,
          upperBound: const Offset(1, 1),
        );
        expect(controller.status, equals(AnimationStatus.dismissed));
      });

      testWidgets('is forward when animating forward', (tester) async {
        controller = BoundedMotionController<Offset>(
          motion: motion,
          vsync: tester,
          converter: converter,
          initialValue: Offset.zero,
          lowerBound: Offset.zero,
          upperBound: const Offset(1, 1),
        );

        unawaited(controller.forward());
        await tester.pump();
        expect(controller.status, equals(AnimationStatus.forward));
        await tester.pumpAndSettle();
        expect(controller.status, equals(AnimationStatus.completed));
      });

      testWidgets('is reverse when animating to smaller values',
          (tester) async {
        controller = BoundedMotionController<Offset>(
          motion: motion,
          vsync: tester,
          converter: converter,
          initialValue: const Offset(1, 1),
          lowerBound: Offset.zero,
          upperBound: const Offset(1, 1),
        );

        unawaited(controller.reverse());
        await tester.pump();
        expect(controller.status, equals(AnimationStatus.reverse));
        await tester.pumpAndSettle();
        expect(controller.status, equals(AnimationStatus.dismissed));
      });

      testWidgets('returns last direction when stopped', (tester) async {
        controller = BoundedMotionController<Offset>(
          motion: motion,
          vsync: tester,
          converter: converter,
          initialValue: Offset.zero,
          lowerBound: Offset.zero,
          upperBound: const Offset(1, 1),
        );

        unawaited(controller.forward());
        await tester.pump();
        await tester.pump(const Duration(milliseconds: 100));

        expect(controller.status, equals(AnimationStatus.forward));
        unawaited(controller.stop());
        await tester.pumpAndSettle();

        expect(controller.status, equals(AnimationStatus.forward));

        unawaited(controller.reverse());
        await tester.pump();
        await tester.pump();
        expect(controller.status, equals(AnimationStatus.reverse));
        unawaited(controller.stop());
        await tester.pumpAndSettle();
        expect(controller.status, equals(AnimationStatus.reverse));

        unawaited(controller.reverse());
        await tester.pumpAndSettle();
        expect(controller.status, equals(AnimationStatus.dismissed));
      });
    });
  });
}<|MERGE_RESOLUTION|>--- conflicted
+++ resolved
@@ -46,12 +46,8 @@
         converter: converter,
         initialValue: Offset.zero,
       );
-<<<<<<< HEAD
       final newSpring = SpringDescriptionExtension.withDurationAndBounce(
-=======
       addTearDown(controller.dispose);
-      final newSpring = SpringDescription.withDurationAndBounce(
->>>>>>> 7228aad9
         duration: const Duration(milliseconds: 100),
       );
       controller.motion = SpringMotion(newSpring);
